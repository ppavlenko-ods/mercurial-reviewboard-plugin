'''post changesets to a reviewboard server'''

import operator
import os
import re
import sys
import tempfile

from mercurial import hg, mdiff, patch, util, commands, error, registrar
from mercurial.commands import bundle, unbundle
from mercurial.i18n import _
from mercurial.node import (hex, nullid)
from mercurial.utils import dateutil, urlutil

from .hgversion import HgVersion
from .reviewboard import make_rbclient, ReviewBoardError
from .utils import cmp

<<<<<<< HEAD
__version__ = '5.0.0'
=======
__version__ = '4.2.0'
>>>>>>> f2c4d02a

cmdtable = {}
command = registrar.command(cmdtable)

BUNDLE_ATTACHMENT_CAPTION = 'changeset bundle'


@command(b'pullreviewed',
         [(b's', b'submit', False, str.encode('if unbundle is successfull, mark the review as submitted (implies '
                                              '--unbundle)')),
          (b'I', b'interactive', False, str.encode('override the default summary and description')),
          (b'u', b'unbundle', False, str.encode('unbundle the downloaded bundle')),
          (b'O', b'outgoingrepo', b'', str.encode('use specified repository to determine which reviewed bundles to pull'))],
         str.encode('hg pullreviewed '))
def get_shipable_bundles(ui, repo, rev='.', **opts):
    """TBD
    """
    ui.status(str.encode('postreview plugin, version %s' % __version__))
    find_server(ui, opts)
    reviewboard = getreviewboard(ui, opts)
    opts['unbundle'] = opts['submit'] or opts['unbundle']
    try:
        repo_id = find_reviewboard_repo_id(ui, reviewboard, opts)
        shipable = reviewboard.shipable_requests(repo_id)
        fnames_per_request = [
            (reviewboard.download_attachement_with_given_caption(request.id, BUNDLE_ATTACHMENT_CAPTION), request.id) for
            request in shipable]
        if opts['unbundle']:
            for fnames, request_id in fnames_per_request:
                [unbundle(ui, repo, fname) for fname in fnames]
                if opts['submit']:
                    reviewboard.submit(request_id)
                    ui.status(b'submitted')
    except ReviewBoardError as msg:
        raise error.Abort(str.encode(str(msg)))


@command(b'fetchreviewed',
         [(b'n', b'dry-run', False,
           str.encode("Perform the fetch, but do not modify remote resources (reviewboard and repositories)"))],
         str.encode('hg fetchreviewed [-p]'))
def fetch_reviewed(ui, repo, **opts):
    """fetch approved changes from reviewboard and apply to relevant repository.

    This command is intended to be run as part of automated process, that
    imports approved changes from review board.

    It will download bundles, attached to review requests, marked as 'ship-it'
    and import them into working repository. If import results in additional
    head, automatic merge will be attempted.

    If any problems are encountered during bundle import, review request will
    be updated with problem description and further import will not be
    attempted until problem is fixed.

    Operation supports reviews from multiple repositories (of mercurial type).

    Note, that this command will strip all outgoing changes out of working
    repo. This is required  to get a clean clone of remote repo before import.
    """
    from .fetchreviewed import fetchreviewed
    fetchreviewed(ui, opts)


@command(b'postreview',
         [(b'o', b'outgoing', True, str.encode('use upstream repository to determine the parent diff base')),
          (b'O', b'outgoingrepo', b'', str.encode('use specified repository to determine the parent diff base')),
          (b'i', b'repoid', b'', str.encode('specify repository id on reviewboard server')),
          (b's', b'summary', b'', str.encode('specify a summary for the review request')),
          (b'm', b'master', b'', str.encode('use specified revision as the parent diff base')),
          (b'', b'server', b'', str.encode('ReviewBoard server URL')),
          (b'e', b'existing', b'', str.encode('existing request ID to update')),
          (b'u', b'update', False, str.encode('update the fields of an existing request')),
          (b'p', b'publish', None, str.encode('publish request immediately')),
          (b'', b'parent', b'', str.encode('parent revision for the uploaded diff')),
          (b'g', b'outgoingchanges', True, str.encode('create diff with all outgoing changes')),
          (b'b', b'branch', False, str.encode('create diff of all revisions on the branch')),
          (b'I', b'interactive', False, str.encode('override the default summary and description')),
          (b'U', b'target_people', b'', str.encode('comma separated list of people needed to review the code')),
          (b'G', b'target_groups', b'', str.encode('comma separated list of groups needed to review the code')),
          (b'B', b'bugs_closed', b'', str.encode('comma separated list of bug IDs addressed by the change')),
          (b'', b'username', b'', str.encode('username for the ReviewBoard site')),
          (b'', b'password', b'', str.encode('password for the ReviewBoard site')),
          (b'a', b'attachbundle', True,
           str.encode('Attach the changeset bundle as a file in order to pull it with pullreviewed')),
          (b'', b'old_server', False, str.encode(
              'Send v1 Bundle format if your ReviewBoard install has old Mercurial that does not recognize bundle2 '
              'format.'))],
         str.encode('hg postreview [OPTION]... [REVISION]'))
def postreview(ui, repo, rev='.', **opts):
    '''post a changeset to a Review Board server

This command creates a new review request on a Review Board server, or updates
an existing review request, based on a changeset in the repository. If no
revision number is specified the parent revision of the working directory is
used.

By default, the diff uploaded to the server is based on the parent of the
revision to be reviewed. A different parent may be specified using the
--parent option.  Alternatively you may specify --outgoingchanges to calculate
the parent based on the outgoing changesets or --branch to choose the parent
revision of the branch.

If the parent revision is not available to the Review Board server (e.g. it
exists in your local repository but not in the one that Review Board has
access to) you must tell postreview how to determine the base revision
to use for a parent diff. The --outgoing, --outgoingrepo or --master options
may be used for this purpose. The --outgoing option is the simplest of these;
it assumes that the upstream repository specified in .hg/hgrc is the same as
the one known to Review Board. The other two options offer more control if
this is not the case.

The --outgoing option recognizes the path entries 'reviewboard', 'default-push'
and 'default' in this order of precedence. 'reviewboard' may be used if the
repository accessible to Review Board is not the upstream repository.
'''

    '''
HG issue 3841 workaround
https://bitbucket.org/tortoisehg/thg/issue/3841/reviewboard-extension-error-unknown
'''
    #oldin, oldout, olderr = sys.stdin, sys.stdout, sys.stderr
    # sys.stdin, sys.stdout, sys.stderr = ui.fin, ui.fout, ui.ferr
    #sys.stdin, sys.stderr = ui.fin, ui.ferr

    ui.status(str.encode('postreview plugin, version %s\n' % __version__))

    # checks to see if the server was set
    find_server(ui, opts)

    check_parent_options(opts)

    rev_no = repo.revs(rev).first()
    c = repo[rev_no]

    rparent = find_rparent(ui, repo, c, opts)
    ui.debug(str.encode('remote parent: %s\n' % rparent))

    parent = find_parent(ui, repo, c, rparent, opts)
    ui.debug(str.encode('parent: %s\n' % parent))

    if parent is None:
        msg = "Unable to determine parent revision for diff. "
        if opts.get('outgoingchanges'):
            msg += "If using -g/--outgoingchanges, make sure you have some (type 'hg out'). Did you forget to commit ('hg st')?"
        raise error.Abort(str.encode(str(msg)))
    diff, parentdiff = create_review_data(ui, repo, c, parent, rparent)

    send_review(ui, repo, c, parent, diff, parentdiff, opts)

    #sys.stdin, sys.stdout, sys.stderr = oldin, oldout, olderr


def find_rparent(ui, repo, c, opts):
    outgoing = opts.get('outgoing')
    outgoingrepo = opts.get('outgoingrepo')
    master = opts.get('master')
    if master:
        master_no = repo.revs(master).first()
        rparent = repo[master_no]
    elif outgoingrepo:
        rparent = remoteparent(ui, repo, opts, c, upstream=outgoingrepo)
    elif outgoing:
        rparent = remoteparent(ui, repo, opts, c)
    else:
        rparent = None
    return rparent


def find_parent(ui, repo, c, rparent, opts):
    parent = opts.get('parent')
    outgoingchanges = opts.get('outgoingchanges')
    branch = opts.get('branch')

    if outgoingchanges:
        parent = rparent
    elif parent:
        parent = repo[parent]
    elif branch:
        parent = find_branch_parent(ui, c)
    else:
        parent = c.parents()[0]
    return parent


def create_review_data(ui, repo, c, parent, rparent):
    'Returns a tuple of the diff and parent diff for the review.'
    diff = getdiff(ui, repo, c, parent)
    ui.debug(b'\n=== Diff from parent to rev ===\n')
    ui.debug(str.encode(diff) + b'\n')

    if rparent != None and parent != rparent:
        parentdiff = getdiff(ui, repo, parent, rparent)
        ui.debug(b'\n=== Diff from rparent to parent ===\n')
        ui.debug(str.encode(parentdiff) + b'\n')
    else:
        parentdiff = ''
    return diff, parentdiff


def send_review(ui, repo, c, parentc, diff, parentdiff, opts):
    files = None
    if opts['attachbundle']:
        tmpfile = tempfile.NamedTemporaryFile(prefix='review_', suffix='.hgbundle', delete=False)
        tmpfile.close()
        if opts['old_server']:
            ui.status(str.encode('postreview using old server compatibility mode (bundle format v1)\n'))
            # request explicit 'v1' bundle format for our old creaky reviewboard server (running mercurial 2.0.x)
            # because it would be unable to read new 'v2' bundle format that mercurial 3.x uses
            bundle(ui, repo, tmpfile.name, dest=None, base=(parentc.rev(),), rev=(c.rev(),), type='bzip2-v1')
        else:
            bundle(ui, repo, tmpfile.name, dest=None, base=(parentc.rev(),), rev=(c.rev(),))

        f = open(tmpfile.name, 'rb')
        files = {BUNDLE_ATTACHMENT_CAPTION: {'filename': tmpfile.name, 'content': f.read()}}
        f.close()
        os.remove(tmpfile.name)

    fields = createfields(ui, repo, c, parentc, opts)

    request_id = opts['existing']
    if request_id:
        update_review(request_id, ui, fields, diff, parentdiff, opts, files)
    else:
        request_id = new_review(ui, fields, diff, parentdiff,
                                opts, files)
    if type(request_id) == bytes:
        request_id = request_id.decode('utf-8')
    request_url = '%s/r/%s/' % (find_server(ui, opts).decode('utf-8'), request_id)
    if not request_url.startswith('http'):
        request_url = 'http://%s' % request_url

    msg = 'review request draft saved: %s\n'
    if opts['publish']:
        msg = 'review request published: %s\n'
    ui.status(str.encode(msg % request_url))
    if ui.configbool(b'reviewboard', b'launch_webbrowser'):
        launch_webbrowser(ui, request_url)


def launch_webbrowser(ui, request_url):
    # not all python installations have this module, so only import it
    # when it's used
    from mercurial import demandimport
    demandimport.disable()
    import webbrowser
    demandimport.enable()

    # ui.status('browser launched\n')
    webbrowser.open(request_url)


def getdiff(ui, repo, r, parent):
    '''return diff for the specified revision'''
    output = ""

    # the following is for Git style commit (similarly as in cmdutil.export, previously patch.export command)

    ctx = repo[r.node()]
    node = ctx.node()
    parents = [p.node() for p in ctx.parents() if p]
    branch = ctx.branch()

    if parents:
        prev = parents[0]
    else:
        prev = nullid

    output += "# HG changeset patch\n"
    output += "# User %s\n" % ctx.user().decode('utf-8')
    output += "# Date %d %d\n" % ctx.date()
    output += "#      %s\n" % dateutil.datestr(ctx.date()).decode('utf-8')
    if branch and branch != 'default':
        output += "# Branch %s\n" % branch.decode('utf-8')
    output += "# Node ID %s\n" % hex(node).decode('utf-8')
    if len(parents) > 1:
        output += "# Parent  %s\n" % hex(parents[1]).decode('utf-8')
    output += "# Parent  %s\n" % hex(parent.node()).decode('utf-8')
    output += ctx.description().rstrip().decode("utf-8")
    output += "\n\n"

    opts = mdiff.defaultopts
    opts.git = True
    for chunk in patch.diff(repo, parent.node(), r.node(), opts=opts):
        output += chunk.decode("utf-8")
    return output


def getreviewboard(ui, opts):
    '''We are going to fetch the setting string from hg prefs, there we can set
    our own proxy, or specify 'none' to pass an empty dictionary to urllib2
    which overides the default autodetection when we want to force no proxy'''
    http_proxy = ui.config(b'reviewboard', b'http_proxy')
    if http_proxy:
        if http_proxy == 'none':
            proxy = {}
        else:
            proxy = {'http': http_proxy}
    else:
        proxy = None

    server = find_server(ui, opts)
    ui.status(str.encode('reviewboard:\t%s\n' % server))
    ui.status(b'\n')
    username = opts.get(b'username') or ui.config(b'reviewboard', b'user')
    if username:
        ui.status(str.encode('username: %s\n' % username))
    password = opts.get(b'password') or ui.config(b'reviewboard', b'password')
    if password:
        ui.status(str.encode('password: %s\n' % '**********'))
    api_token = opts.get(b'api_token') or ui.config(b'reviewboard', b'api_token')
    try:
<<<<<<< HEAD
        return make_rbclient(server, username, password, proxy=proxy, api_token=api_token)
=======
        return make_rbclient(server, username, password, proxy=proxy,
                             apiver=opts.get('apiver'))
>>>>>>> f2c4d02a
    except ReviewBoardError as msg:
        raise error.Abort(str.encode(str(msg)))


def update_review(request_id, ui, fields, diff, parentdiff, opts, files=None):
    reviewboard = getreviewboard(ui, opts)

    try:
        reviewboard.delete_attachments_with_caption(request_id, BUNDLE_ATTACHMENT_CAPTION)
        reviewboard.update_request(request_id, fields, diff, parentdiff, files)
        if opts['publish']:
            reviewboard.publish(request_id)
    except ReviewBoardError as msg:
        raise error.Abort(str.encode(str(msg)))


def new_review(ui, fields, diff, parentdiff, opts, files=None):
    reviewboard = getreviewboard(ui, opts)
    repo_id = find_reviewboard_repo_id(ui, reviewboard, opts)

    try:
        request_id = reviewboard.new_request(repo_id, fields, diff, parentdiff, files)
        if opts['publish']:
            reviewboard.publish(request_id)
    except ReviewBoardError as msg:
        raise error.Abort(str.encode(str(msg)))
    return request_id


def find_reviewboard_repo_id(ui, reviewboard, opts):
    if opts.get('repoid'):
        return opts.get('repoid')
    elif ui.config(b'reviewboard', b'repoid'):
        return ui.config(b'reviewboard', b'repoid')
    try:
        repositories = reviewboard.repositories()
    except ReviewBoardError as msg:
        raise error.Abort(str.encode(str(msg)))
    if not repositories:
        raise error.Abort(str.encode('no repositories configured at %s' % find_server(ui, opts)))

    # repositories = sorted(repositories, key=operator.attrgetter('name'),
    #                       cmp=lambda x, y: cmp(x.lower(), y.lower()))

    remotepath = remove_username(expandpath(ui, opts['outgoingrepo']).lower())
    repo_id = None
    for r in repositories:
        if r.tool != 'Mercurial':
            continue
        if is_same_repo(r.path, remotepath.decode('utf-8')):
            repo_id = str(r.id)
            ui.status(str.encode('Using repository: %s\n' % r.name))
            break
    if repo_id == None and opts['interactive']:
        ui.status(b'Repositories:\n')
        repo_ids = set()
        for r in repositories:
            if r.tool != 'Mercurial':
                continue
            ui.status(str.encode('[%s] %s\n' % (r.id, r.name)))
            repo_ids.add(str(r.id))
        if len(repositories) > 1:
            repo_id = ui.prompt(b'repository id:', 0)
            if not repo_id in repo_ids:
                raise error.Abort(str.encode('invalid repository ID: %s' % repo_id))
        else:
            repo_id = str(repositories[0].id)
            ui.status('repository id: %s\n' % repo_id)
    elif repo_id == None and not opts['interactive']:
        raise error.Abort(str.encode('could not determine repository - use interactive flag'))
    return repo_id


"""
Removes the user name, if one has been provided in repo_path URL (such as 'https://username@hg.example.org').
This often occurs when using keyring for storing remote repo passwords, etc.
Returns the repo path without user name, suitable for comparing with reviewboard's repository list.
"""


def remove_username(repo_path):
    username_pos = repo_path.find(b'@')
    if username_pos == -1:
        return repo_path
    protocol_pos = repo_path.index(b'://') + 3
    return repo_path[:protocol_pos] + repo_path[username_pos + 1:]


def is_same_repo(path1, path2):
    if not path1.endswith('/'):
        path1 += '/'

    if not path2.endswith('/'):
        path2 += '/'

    return path1.lower() == path2.lower()


def createfields(ui, repo, c, parentc, opts):
    fields = {}

    all_contexts = find_contexts(repo, parentc, c, opts)
    # The latest unambiguous prefix of global changeset id (Commit field on UI)
    # Should be set on creation and on any update of review request.
    # commit_id field is introduced in reviewboard API 2.0
    fields['commit_id'] = str(all_contexts[0])
    changesets_string = 'changesets:\n'
    changesets_string += \
        ''.join(['\t%s:%s "%s"\n' % (ctx.rev(), ctx, ctx.description().decode("utf-8")) \
                 for ctx in all_contexts])
    if opts['branch']:
        branch_msg = "review of branch: %s\n\n" % (c.branch())
        changesets_string = branch_msg + changesets_string
    ui.status(str.encode(changesets_string + '\n'))

    interactive = opts['interactive']
    request_id = opts['existing']
    # Don't clobber the summary and description for an existing request
    # unless specifically asked for    
    if opts['update'] or not request_id:

        # summary
        if opts["summary"] and opts["summary"] != " ":
            default_summary = opts["summary"]
        else:
            default_summary = c.description().splitlines()[0]

        if interactive:
            ui.status(str.encode('default summary: %s\n' % default_summary))
            ui.status(str.encode('enter summary (or return for default):\n'))
            summary = readline().strip()
            if summary:
                fields['summary'] = summary
            else:
                fields['summary'] = default_summary
        else:
            fields['summary'] = default_summary.decode("utf-8")

        # description
        if interactive:
            ui.status(str.encode('enter description:\n'))
            description = readline().strip()
            ui.status(str.encode('append changesets to description? (Y/n):\n'))
            choice = readline().strip()
            if choice != 'n':
                if description:
                    description += '\n\n'
                description += changesets_string
        else:
            description = changesets_string
        fields['description'] = description
        if not opts.get('bugs_closed') and fields['summary']:
            summary = fields['summary']
            if type(summary) == bytes:
                summary = summary.decode("utf-8")
            bugs_list = re.findall(r'([A-Z]+-[0-9]+)', summary)
            bugs_list = list(set(bugs_list))
            augumented_bugs_list = []
            for bug in bugs_list:
                if bug is bugs_list[-1]:
                    augumented_bugs_list.append(str(bug))
                else:
                    augumented_bugs_list.append(str(bug) + ", ")

            fields['bugs_closed'] = "".join(augumented_bugs_list)
        fields['branch'] = c.branch().decode("utf-8")

    for field in ('target_groups', 'target_people', 'bugs_closed'):
        if opts.get(field):
            value = opts.get(field)
        else:
            value = ui.config(b'reviewboard', str.encode(field))
        if value:
            fields[field] = value.decode("utf-8")

    return fields


def remoteparent(ui, repo, opts, ctx, upstream=None):
    remotepath = expandpath(ui, upstream)
    remoterepo = hg.peer(repo, opts, remotepath)
    # if HgVersion(util.version().decode("utf-8")) >= HgVersion('2.1'):
    #     remoterepo = hg.peer(repo, opts, remotepath)
    # else:
    #     remoterepo = hg.repository(ui, remotepath)
    out = findoutgoing(repo, remoterepo)
    for o in out:
        orev = repo[o]
        a, b, c = repo.changelog.nodesbetween([orev.node()], [ctx.node()])
        if a:
            return orev.parents()[0]


def findoutgoing(repo, remoterepo):
    # The method for doing this has changed a few times...
    try:
        from mercurial import discovery
    except ImportError:
        # Must be earlier than 1.6
        return repo.findoutgoing(remoterepo)

    try:
        outgoing = discovery.findcommonoutgoing(repo, remoterepo)
        return outgoing.missing
        # if HgVersion(util.version()) >= HgVersion('2.1'):
        #     outgoing = discovery.findcommonoutgoing(repo, remoterepo)
        #     return outgoing.missing
        common, outheads = discovery.findcommonoutgoing(repo, remoterepo)
        return repo.changelog.findmissing(common=common, heads=outheads)

    except AttributeError:
        # Must be earlier than 1.9
        return discovery.findoutgoing(repo, remoterepo)


def expandpath(ui, upstream):
    if upstream:
        return ui.expandpath(upstream)
    else:
        res = urlutil.get_unique_push_path('postreview',None, ui)
        return res.rawloc


def check_parent_options(opts):
    usep = bool(opts['parent'])
    useg = bool(opts['outgoingchanges'])
    useb = bool(opts['branch'])

    if (usep or useg or useb) and not (usep ^ useg ^ useb):
        raise error.Abort(str.encode(
            "you cannot combine the --parent, --outgoingchanges "
            "and --branch options"))

    if useg and not (opts.get('outgoing') or opts.get('outgoingrepo')):
        msg = ("When using the -g/--outgoingchanges flag, you must also use "
               "either the -o or the -O <repo> flag.")
        raise error.Abort(msg)


def find_branch_parent(ui, ctx):
    '''Find the parent revision of the 'ctx' branch.'''
    branchname = ctx.branch()

    getparent = lambda ctx: ctx.parents()[0]

    currctx = ctx
    while getparent(currctx) and currctx.branch() == branchname:
        currctx = getparent(currctx)
        ui.debug('currctx rev: %s; branch: %s\n' % (currctx.rev(),
                                                    currctx.branch()))

    # return the root of the repository if the first
    # revision is on the branch
    if not getparent(currctx) and currctx.branch() == branchname:
        return currctx._repo[b'0000000000000000000000000000000000000000']

    return currctx


def find_contexts(repo, parentctx, ctx, opts):
    """Find all context between the contexts, excluding the parent context."""
    contexts = []
    for node in repo.changelog.nodesbetween([parentctx.node()], [ctx.node()])[0]:
        currctx = repo[node]
        if node == parentctx.node():
            continue
        # only show nodes on the current branch
        if opts['branch'] and currctx.branch() != ctx.branch():
            continue
        contexts.append(currctx)
    contexts.reverse()
    return contexts


def find_server(ui, opts):
    server = opts.get('server')
    if not server:
        server = ui.config(b'reviewboard', b'server')
    if not server:
        msg = 'please specify a reviewboard server in your .hgrc file or using the --server flag'
        raise error.Abort(str.encode(str(msg)))
    return server


def get_repositories(reviewboard):
    """Return list of registered mercurial repositories"""

    repos = reviewboard.repositories()
    return [r for r in repos if r.tool == 'Mercurial']


def readline():
    line = sys.stdin.readline()
    return line


if util.safehasattr(commands, 'optionalrepo'):
    commands.optionalrepo += ' fetchreviewed'<|MERGE_RESOLUTION|>--- conflicted
+++ resolved
@@ -16,11 +16,9 @@
 from .reviewboard import make_rbclient, ReviewBoardError
 from .utils import cmp
 
-<<<<<<< HEAD
+
 __version__ = '5.0.0'
-=======
-__version__ = '4.2.0'
->>>>>>> f2c4d02a
+
 
 cmdtable = {}
 command = registrar.command(cmdtable)
@@ -333,12 +331,9 @@
         ui.status(str.encode('password: %s\n' % '**********'))
     api_token = opts.get(b'api_token') or ui.config(b'reviewboard', b'api_token')
     try:
-<<<<<<< HEAD
+
         return make_rbclient(server, username, password, proxy=proxy, api_token=api_token)
-=======
-        return make_rbclient(server, username, password, proxy=proxy,
-                             apiver=opts.get('apiver'))
->>>>>>> f2c4d02a
+
     except ReviewBoardError as msg:
         raise error.Abort(str.encode(str(msg)))
 
