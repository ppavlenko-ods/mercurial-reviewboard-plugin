<<<<<<< HEAD
'''post changesets to a reviewboard server'''
=======
'''integration with Review Board'''
>>>>>>> 13893d86

import os, errno, re
import cStringIO
from mercurial import cmdutil, hg, ui, mdiff, patch, util
from mercurial.i18n import _
from mercurial import demandimport
demandimport.disable()

from reviewboard import ReviewBoard, ReviewBoardError

def postreview(ui, repo, rev='tip', **opts):
    '''post a changeset to a Review Board server

This command creates a new review request on a Review Board server, or updates
an existing review request, based on a changeset in the repository. If no
revision number is specified the tip revision is used.

By default, the diff uploaded to the server is based on the parent of the
revision to be reviewed. A different parent may be specified using the
--parent option.

If the parent revision is not available to the Review Board server (e.g. it
exists in your local repository but not in the one that Review Board has
access to) you must tell postreview how to determine the base revision
to use for a parent diff. The --outgoing, --outgoingrepo or --master options
may be used for this purpose. The --outgoing option is the simplest of these;
it assumes that the upstream repository specified in .hg/hgrc is the same as
the one known to Review Board. The other two options offer more control if
this is not the case.
'''

    server = ui.config('reviewboard', 'server')
    if not server:
        raise util.Abort(
                _('please specify a reviewboard server in your .hgrc file') )

    def getdiff(ui, repo, r, parent):
        '''return diff for the specified revision'''
        output = ""
        for chunk in patch.diff(repo, parent.node(), r.node()):
            output += chunk
        return output

    parent = opts.get('parent')
    if parent:
        parent = repo[parent]
    else:
        parent = repo[rev].parents()[0]

    outgoing = opts.get('outgoing')
    outgoingrepo = opts.get('outgoingrepo')
    master = opts.get('master')

    if master:
        rparent = repo[master]
    elif outgoingrepo:
        rparent = remoteparent(ui, repo, rev, upstream=outgoingrepo)
    elif outgoing:
        rparent = remoteparent(ui, repo, rev)
    else:
        rparent = None

    ui.debug(_('Parent is %s\n' % parent))
    ui.debug(_('Remote parent is %s\n' % rparent))

    request_id = None

    if opts.get('existing'):
        request_id = opts.get('existing')

    fields = {}

    c = repo.changectx(rev)

    # Don't clobber the summary and description for an existing request
    # unless specifically asked for    
    if opts.get('update') or not request_id:
        fields['summary']       = c.description().splitlines()[0]
        fields['description']   = c.description()

    diff = getdiff(ui, repo, c, parent)
    ui.debug('\n=== Diff from parent to rev ===\n')
    ui.debug(diff + '\n')

    if rparent and parent != rparent:
        parentdiff = getdiff(ui, repo, parent, rparent)
        ui.debug('\n=== Diff from rparent to parent ===\n')
        ui.debug(parentdiff + '\n')
    else:
        parentdiff = ''

    for field in ('target_groups', 'target_people'):
        value = ui.config('reviewboard', field)
        if value:
            fields[field] = value

    reviewboard = ReviewBoard(server)

    ui.status('changeset:\t%s:%s "%s"\n' % (rev, c, c.description()) )
    ui.status('reviewboard:\t%s\n' % server)
    ui.status('\n')
    username = ui.config('reviewboard', 'user')
    if username:
        ui.status('username: %s\n' % username)
    else:
        username = ui.prompt('username:')
    password = ui.getpass()

    try:
        reviewboard.login(username, password)
    except ReviewBoardError, msg:
        raise util.Abort(_(msg))

    if request_id:
        try:
            reviewboard.update_request(request_id, fields, diff, parentdiff)
        except ReviewBoardError, msg:
            raise util.Abort(_(msg))
    else:
        try:
            repositories = reviewboard.repositories()
        except ReviewBoardError, msg:
            raise util.Abort(_(msg))

        if not repositories:
            raise util.Abort(_('no repositories configured at %s' % server))

        ui.status('Repositories:\n')
<<<<<<< HEAD
        repo_choice = []
        for r in repositories:
            ui.status('[%s] %s\n' % (r['id'], r['name']) )
            repo_choice.append('&'+str(r['id']))
        if len(repositories) > 1:
            repo_id = ui.prompt('repository id:', repo_choice, 0)
=======
        repo_ids = set()
        for r in repositories:
            ui.status('[%s] %s\n' % (r['id'], r['name']) )
            repo_ids.add(str(r['id']))
        if len(repositories) > 1:
            repo_id = ui.prompt('repository id:', 0)
            if not repo_id in repo_ids:
                raise util.Abort(_('invalid repository ID: %s') % repo_id)
>>>>>>> 13893d86
        else:
            repo_id = repositories[0]['id']
            ui.status('repository id: %s\n' % repo_id)

        try:
            request_id = reviewboard.new_request(repo_id, fields, diff, parentdiff)
            if opts.get('publish'):
                reviewboard.publish(request_id)
        except ReviewBoardError, msg:
            raise util.Abort(_(msg))

    request_url = '%s/%s/%s/' % (server, "r", request_id)

    if not request_url.startswith('http'):
        request_url = 'http://%s' % request_url

    msg = 'review request draft saved: %s\n'
    if opts.get('publish'):
        msg = 'review request published: %s\n'
    ui.status(msg % request_url)

def remoteparent(ui, repo, rev, upstream=None):
    if upstream:
        remotepath = ui.expandpath(upstream)
    else:
        remotepath = ui.expandpath('default-push', 'default')
    remoterepo = hg.repository(ui, remotepath)
    out = repo.findoutgoing(remoterepo)
    ancestors = repo.changelog.ancestors([repo.lookup(rev)])
    for o in out:
        orev = repo[o]
        a, b, c = repo.changelog.nodesbetween([orev.node()], [repo[rev].node()])
        if a:
            return orev.parents()[0]

cmdtable = {
    "postreview":
        (postreview,
        [
        ('o', 'outgoing', False,
         _('use upstream repository to determine the parent diff base')),
        ('O', 'outgoingrepo', '',
         _('use specified repository to determine the parent diff base')),
        ('m', 'master', '',
         _('use specified revision as the parent diff base')),
        ('e', 'existing', '', _('existing request ID to update')),
        ('u', 'update', False, _('update the fields of an existing request')),
        ('p', 'publish', None, _('publish request immediately')),
        ('', 'parent', '', _('parent revision for the uploaded diff'))
        ],
        _('hg postreview [OPTION]... [REVISION]')),
}<|MERGE_RESOLUTION|>--- conflicted
+++ resolved
@@ -1,8 +1,4 @@
-<<<<<<< HEAD
 '''post changesets to a reviewboard server'''
-=======
-'''integration with Review Board'''
->>>>>>> 13893d86
 
 import os, errno, re
 import cStringIO
@@ -131,29 +127,18 @@
             raise util.Abort(_('no repositories configured at %s' % server))
 
         ui.status('Repositories:\n')
-<<<<<<< HEAD
         repo_choice = []
         for r in repositories:
             ui.status('[%s] %s\n' % (r['id'], r['name']) )
             repo_choice.append('&'+str(r['id']))
         if len(repositories) > 1:
             repo_id = ui.prompt('repository id:', repo_choice, 0)
-=======
-        repo_ids = set()
-        for r in repositories:
-            ui.status('[%s] %s\n' % (r['id'], r['name']) )
-            repo_ids.add(str(r['id']))
-        if len(repositories) > 1:
-            repo_id = ui.prompt('repository id:', 0)
-            if not repo_id in repo_ids:
-                raise util.Abort(_('invalid repository ID: %s') % repo_id)
->>>>>>> 13893d86
         else:
             repo_id = repositories[0]['id']
             ui.status('repository id: %s\n' % repo_id)
 
         try:
-            request_id = reviewboard.new_request(repo_id, fields, diff, parentdiff)
+            request_id = reviewboard.new_request(repo_id, fields)
             if opts.get('publish'):
                 reviewboard.publish(request_id)
         except ReviewBoardError, msg:
