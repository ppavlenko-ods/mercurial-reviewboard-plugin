--- conflicted
+++ resolved
@@ -1,15 +1,12 @@
-<<<<<<< HEAD
-=======
-Version 5.0.0 (1/11/24)
+Version 5.0.0 (11/10/24)
 
     * Removed 'requests' dependency
     * Added Reviewboard Token-based Authentication
 
 
->>>>>>> 168e2aa1
 Version 4.2.0 (11/01/24)
 
-   * Refactored files upload to avoid broken bundle file sending  
+   * Refactored files upload to avoid broken bundle file sending
 
    * support for python 3.13 and hg 6.8.1
 
