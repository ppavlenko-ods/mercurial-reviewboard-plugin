reviewboard extension for mercurial

This extension adds a new command 'postreview' to post changesets for
review to a reviewboard server.

For more information about Review Board see: http://www.review-board.org/


CONFIGURATION:

Configure your .hgrc to enable the extension by adding following lines:

--- ~/.hgrc ---
[extensions]
reviewboard = /path/to/reviewboard

[reviewboard]
# REQUIRED ITEMS:
server          = http://reviewboard.example.com/

# OPTIONAL ITEMS:
<<<<<<< HEAD
# user              = ...  # username for login
# target_groups     = ...  # default review groups
# target_people     = ...  # default review people
# launch_webbrowser = true # open review in a browser
=======
# user            = ... # username for login
# password        = ...
# target_groups   = ... # default review groups
# target_people   = ... # default review people

# For a specific proxy specify:
# http_proxy = http://192.168.1.1:3128
# For no proxy use
# http_proxy = none
# otherwise your proxy will be autodetected from the 'http_proxy' env var(unix)
# or the registry(windows)
>>>>>>> 6705d008
--- ~/.hgrc ---

Configure the Review Board reposity id for this Hg repo per in your per project
mercurial prefs(.hg/hgrc).

--- .hg/hgrc ---
[reviewboard]
repoid = n
--- .hg/hgrc ---

USAGE:

To post the tip changeset to the Review board server:

$ hg postreview tip
login to http://reviewboard.example.com
username: ...
password:
Repositories:
[1] Stuff
[2] miscrepo
repository id: 1
review request draft saved: http://reviewboard.example.com/r/366/

To update the review request ID 12 with the tip changeset:

$ hg postreview -e 12 tip
login to http://reviewboard.example.com
username: ...
password:
review request draft saved: http://reviewboard.example.com/r/12/

To post all changes not present in the parent repository:

$ hg postreview -o -g

To post all changes on branch "my_branch":

$ hg postreview -b my_branch


TESTING:

In order to run the plugin tests, run:

    python bootstrap.py ENV --no-site-packages
    ENV/bin/nosetests


Copyright (C) 2008 Dennis Schoen <dennis.schoen@epublica.de><|MERGE_RESOLUTION|>--- conflicted
+++ resolved
@@ -19,16 +19,11 @@
 server          = http://reviewboard.example.com/
 
 # OPTIONAL ITEMS:
-<<<<<<< HEAD
-# user              = ...  # username for login
-# target_groups     = ...  # default review groups
-# target_people     = ...  # default review people
-# launch_webbrowser = true # open review in a browser
-=======
 # user            = ... # username for login
 # password        = ...
 # target_groups   = ... # default review groups
 # target_people   = ... # default review people
+# launch_webbrowser = true # open review in a browser
 
 # For a specific proxy specify:
 # http_proxy = http://192.168.1.1:3128
@@ -36,7 +31,7 @@
 # http_proxy = none
 # otherwise your proxy will be autodetected from the 'http_proxy' env var(unix)
 # or the registry(windows)
->>>>>>> 6705d008
+
 --- ~/.hgrc ---
 
 Configure the Review Board reposity id for this Hg repo per in your per project
